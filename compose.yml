--- 
- name: Install Digital Rebar by RackN 2015
  hosts: all
  sudo: yes
  tasks:
    - include: tasks/centos07-base.yml
      when: ansible_os_family == "RedHat"
    - include: tasks/ubuntu1404-base.yml
      when: ansible_os_family == "Debian"
    - include: tasks/docker.yml

    - name: network mapping
      command: sudo ip addr add 192.168.124.10/24 dev docker0
      ignore_errors: yes

    - name: Make cache dirs
      command: mkdir -p .cache/digitalrebar/tftpboot/isos

    - name: download ISO (see list https://github.com/digitalrebar/core/blob/develop/barclamps/provisioner.yml)
      command: wget http://mirrors.kernel.org/ubuntu-releases/trusty/ubuntu-14.04.3-server-amd64.iso -nc -O .cache/digitalrebar/tftpboot/isos/ubuntu-14.04.2-server-amd64.iso
      args:
        creates: .cache/digitalrebar/tftpboot/isos/ubuntu-14.04.2-server-amd64.iso
    - name: download ISO (see list https://github.com/digitalrebar/core/blob/develop/barclamps/provisioner.yml)
      command: wget http://mirrors.kernel.org/centos/7.1.1503/isos/x86_64/CentOS-7-x86_64-Minimal-1503-01.iso -nc -O .cache/digitalrebar/tftpboot/isos/CentOS-7-x86_64-Minimal-1503-01.iso
      args:
        creates: .cache/digitalrebar/tftpboot/isos/CentOS-7-x86_64-Minimal-1503-01.iso

    - name: get code
      synchronize: src=./compose dest=/root rsync_path="rsync"
    - name: setup compose
      command: ./setup.sh
      args:
        chdir: compose
        creates: compose/components/rebar_api/digitalrebar/core
<<<<<<< HEAD
    - name: Stop ntp
      service: name=ntp state=stopped
    - name: Stop dnsmasq
      command: killall dnsmasq
      ignore_errors: yes
    - name: Pull compose images [SLOW]
      command: /usr/local/bin/docker-compose pull
      args:
        chdir: compose
    - name: Compose up containers
=======
    - name: Create rebar group
      group: name=rebar gid=1000
    - name: Create rebar user
      user: name=rebar group=rebar shell=/bin/bash uid=1000
    - name: Set files to those permissions
      command: chown -R rebar:rebar compose/components/rebar_api/digitalrebar
    - name: Run compose
>>>>>>> 93ad8fb9
      command: /usr/local/bin/docker-compose up -d
      args:
        chdir: compose
    - name: wait until Digital Rebar service is up [1 upto 5 minutes]
      wait_for: port=3000 delay=60 timeout=300<|MERGE_RESOLUTION|>--- conflicted
+++ resolved
@@ -28,30 +28,21 @@
     - name: get code
       synchronize: src=./compose dest=/root rsync_path="rsync"
     - name: setup compose
-      command: ./setup.sh
+      command: ./setup.sh kubernetes
       args:
         chdir: compose
         creates: compose/components/rebar_api/digitalrebar/core
-<<<<<<< HEAD
-    - name: Stop ntp
-      service: name=ntp state=stopped
-    - name: Stop dnsmasq
-      command: killall dnsmasq
-      ignore_errors: yes
-    - name: Pull compose images [SLOW]
-      command: /usr/local/bin/docker-compose pull
-      args:
-        chdir: compose
-    - name: Compose up containers
-=======
     - name: Create rebar group
       group: name=rebar gid=1000
     - name: Create rebar user
       user: name=rebar group=rebar shell=/bin/bash uid=1000
     - name: Set files to those permissions
       command: chown -R rebar:rebar compose/components/rebar_api/digitalrebar
-    - name: Run compose
->>>>>>> 93ad8fb9
+    - name: Pull compose images [SLOW]
+      command: /usr/local/bin/docker-compose pull
+      args:
+        chdir: compose
+    - name: Compose up containers
       command: /usr/local/bin/docker-compose up -d
       args:
         chdir: compose
