--- conflicted
+++ resolved
@@ -353,15 +353,9 @@
 # Hint so user knows which IP to use for Master
 for ((i=0 ; i < $KUBERNETES_MASTER_COUNT; i++)) ; do
     MANAGER_IP=$(rebar nodes show "${DEPLOYMENT_NAME}-master-$i.${DNS_DOMAIN}" | jq --raw-output '.["node-control-address"]' | cut -d '/' -f 1)
-<<<<<<< HEAD
-    echo "To test Kubernetes, use Master $i at http://${MANAGER_IP}/ui"
-done
-
-=======
     echo "To test Kubernetes, use Master $i at https://${MANAGER_IP}/ui"
 done
 
 echo "Access Digital Rebar UI, https://${ADMIN_IP}:3000"
->>>>>>> a1022024
 echo "To teardown, $0 $start_args --teardown=true --admin-ip=$ADMIN_IP $EXTRA"
 echo "To keep the admin node, add --keep_admin=true"
