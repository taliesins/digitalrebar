--- conflicted
+++ resolved
@@ -14,12 +14,6 @@
 #
 
 class Provider < ActiveRecord::Base
-
-<<<<<<< HEAD
-  AVAILABLE = {"AWS"=>"AWSProvider", "Google"=>"GoogleProvider", "IaaS Generic (Fog)"=>"FogProvider", "Metal"=>'MetalProvider', "Packet.net"=>'PacketProvider'}
-=======
-  AVAILABLE = {"IaaS General (Fog)"=>"FogProvider", "Packet.net"=>'PacketProvider', "Metal"=>'MetalProvider'}
->>>>>>> 10419da0
 
   audited
   has_many :nodes
@@ -40,18 +34,12 @@
     true
   end
 
-<<<<<<< HEAD
   def can_create_nodes
     false
   end
 
   def friendly_name
     "#{type.sub("Provider","")}: #{name}"
-=======
-  # provide JSON for Node Create by provider (intended to be overridden!)
-  def node_create_hints()
-    { foo: bar }
->>>>>>> 10419da0
   end
 
 end