--- conflicted
+++ resolved
@@ -259,8 +259,7 @@
     DeploymentID: string
     DeploymentRoleID: string
     NodeRoleID: string
-<<<<<<< HEAD
-    
+
 Exactly one of the fields must be filled, and that thing will be committed.
 
 * Retry
@@ -270,8 +269,4 @@
     ---
     NodeRoleID: float64
 
-The specified NodeRole is retried.  The normal usage will be to get the node role id from the event.  This is a float.
-=======
-
-Exactly one of the fields must be filled, and that thing will be committed.
->>>>>>> d2669a5f
+The specified NodeRole is retried.  The normal usage will be to get the node role id from the event.  This is a float.